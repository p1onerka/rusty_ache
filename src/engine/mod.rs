--- conflicted
+++ resolved
@@ -61,7 +61,6 @@
             ))),
         }
     }
-<<<<<<< HEAD
 
     fn run(&mut self) -> Result<(), Error> {
         let initial_resolution = Resolution {
@@ -137,7 +136,7 @@
 
         let _ = event_loop.run_app(&mut app);
         Ok(())
-=======
+    }
 }
 
 #[cfg(test)]
@@ -311,6 +310,5 @@
         for _ in 0..3 {
             assert!(engine.render().is_ok());
         }
->>>>>>> a2355ca3
     }
 }