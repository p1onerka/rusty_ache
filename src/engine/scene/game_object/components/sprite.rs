--- conflicted
+++ resolved
@@ -34,14 +34,13 @@
     fn get_sprite_unchecked(&self) -> &Option<DynamicImage> {
         &self.image
     }
-<<<<<<< HEAD
 
     fn get_shadow_unchecked(&self) -> &Option<(DynamicImage, (i32, i32))> {
         &self.shadow
     }
     fn get_sprite_offset_unchecked(&self) -> Option<(i32, i32)> {
         Some(self.offset)
-=======
+    }
 }
 #[cfg(test)]
 mod tests {
@@ -131,6 +130,5 @@
             let result = sprite.get_sprite_unchecked();
             assert!(result.is_none());
         }
->>>>>>> a2355ca3
     }
 }