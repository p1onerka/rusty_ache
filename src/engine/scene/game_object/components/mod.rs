//! A trait describing an entity of game object component, such as Sprite, Camera etc.

use image::DynamicImage;
use std::any::Any;
<<<<<<< HEAD

pub mod sprite;
mod velocity;

pub mod script;

=======
use std::fmt::Debug;
use std::rc::Rc;

pub mod sprite;
mod velocity;
>>>>>>> a2355ca3
pub enum ComponentError {
    Exist(Box<dyn Component>),
    CannotApply(String),
    UnknownError(String),
    InvalidIndex(String),
}

#[derive(Debug, Eq, PartialEq, Clone)]
pub enum ComponentType {
    Sprite,
    Velocity,
    Action,
}

pub trait Component: Any {
    fn as_any(&self) -> &dyn Any;
    fn get_component_type(&self) -> ComponentType;

    fn get_sprite_unchecked(&self) -> &Option<DynamicImage> {
        &None
    }
    fn get_shadow_unchecked(&self) -> &Option<(DynamicImage, (i32, i32))> {
        &None
    }
    fn get_sprite_offset_unchecked(&self) -> Option<(i32, i32)> {
        None
    }
}<|MERGE_RESOLUTION|>--- conflicted
+++ resolved
@@ -2,20 +2,14 @@
 
 use image::DynamicImage;
 use std::any::Any;
-<<<<<<< HEAD
+use std::fmt::Debug;
+use std::rc::Rc;
 
 pub mod sprite;
 mod velocity;
 
 pub mod script;
 
-=======
-use std::fmt::Debug;
-use std::rc::Rc;
-
-pub mod sprite;
-mod velocity;
->>>>>>> a2355ca3
 pub enum ComponentError {
     Exist(Box<dyn Component>),
     CannotApply(String),
