<<<<<<< HEAD
use crate::engine::scene::game_object::components::script::Script;
use crate::engine::scene::game_object::components::{Component, ComponentError};
=======
use crate::engine::scene::game_object::components::{Component, ComponentError, ComponentType};
>>>>>>> a2355ca3
pub(crate) use crate::engine::scene::game_object::position::Position;

pub mod components;
pub mod position;

pub enum GameObjectError {
    ComponentError(ComponentError),
    UIDError(String),
    PositionError(String),
    UnknownError(String),
}

/// A trait describing the basic game object entity
pub trait Object {
    fn new(components: Vec<Box<dyn Component>>, position: Position) -> Self;
    fn add_component(&mut self, component: Box<dyn Component>) -> Result<(), GameObjectError>;

    fn remove_component(&mut self, component_id: usize) -> Result<(), GameObjectError>;

    fn get_position(&self) -> Result<&Position, GameObjectError>;

    fn update_position(&mut self, position: Position) -> Result<(), GameObjectError>;
}

pub struct GameObject {
    pub components: Vec<Box<dyn Component + Send + Sync>>,
    pub script: Option<Box<dyn Script + Send + Sync>>,
    pub position: Position,
}

<<<<<<< HEAD
impl GameObject {
    pub fn new(
        components: Vec<Box<dyn Component + Send + Sync>>,
        script: Option<Box<dyn Script + Send + Sync>>,
        position: Position,
    ) -> Self {
=======
impl Object for GameObject {
    fn new(components: Vec<Box<dyn Component>>, position: Position) -> Self {
        for component in &components {
            if component.get_component_type() == ComponentType::Sprite {
                component.get_sprite_unchecked();
            }
        }
>>>>>>> a2355ca3
        GameObject {
            components,
            script,
            position,
        }
<<<<<<< HEAD
=======
    }
    fn add_component(&mut self, component: Box<dyn Component>) -> Result<(), GameObjectError> {
        if component.get_component_type() == ComponentType::Sprite {
            component.get_sprite_unchecked();
        }
        self.components.push(component);
        Ok(())
    }
    fn get_position(&self) -> Result<&Position, GameObjectError> {
        Ok(&self.position)
    }
    fn remove_component(&mut self, component_id: usize) -> Result<(), GameObjectError> {
        if component_id >= self.components.len() {
            return Err(GameObjectError::ComponentError(
                ComponentError::InvalidIndex(format!(
                    "Component ID {} is out of bounds (length: {})",
                    component_id,
                    self.components.len()
                )),
            ));
        }

        self.components.remove(component_id);
        Ok(())
    }
    fn update_position(&mut self, position: Position) -> Result<(), GameObjectError> {
        self.position = position;
        Ok(())
    }
}

#[cfg(test)]
mod tests {
    use crate::engine::scene::game_object::components::sprite::Sprite;

    use super::*;

    fn create_test_game_object() -> GameObject {
        let position = Position {
            x: 0,
            y: 0,
            z: 0,
            is_relative: false,
        };
        let components: Vec<Box<dyn Component>> = vec![Box::new(Sprite::new(None))];
        GameObject::new(components, position)
    }

    #[test]
    fn test_new() {
        let position = Position {
            x: 10,
            y: 20,
            z: 30,
            is_relative: true,
        };
        let components: Vec<Box<dyn Component>> = vec![Box::new(Sprite::new(None))];

        let game_object = GameObject::new(components, position);

        assert_eq!(game_object.components.len(), 1);
        assert_eq!(game_object.position.x, 10);
        assert_eq!(game_object.position.y, 20);
        assert_eq!(game_object.position.z, 30);
    }

    #[test]
    fn test_add_component_increases_component_count() {
        let mut game_object = create_test_game_object();
        let initial_count = game_object.components.len();

        let new_component = Box::new(Sprite::new(None));
        let result = game_object.add_component(new_component);

        assert!(result.is_ok());
        assert_eq!(game_object.components.len(), initial_count + 1);
    }

    #[test]
    fn test_remove_component_valid_index() {
        let mut game_object = create_test_game_object();
        let initial_count = game_object.components.len();

        let result = game_object.remove_component(0);

        assert!(result.is_ok());
        assert_eq!(game_object.components.len(), initial_count - 1);
    }

    #[test]
    fn test_remove_component_invalid_index() {
        let mut game_object = create_test_game_object();
        let component_count = game_object.components.len();

        let result = game_object.remove_component(component_count + 10);

        assert!(result.is_err());
        match result {
            Err(GameObjectError::ComponentError(ComponentError::InvalidIndex(msg))) => {
                assert!(msg.contains("out of bounds"));
            }
            _ => panic!("Expected InvalidIndex error"),
        }
    }

    #[test]
    fn test_get_position() {
        let position = Position {
            x: 15,
            y: 25,
            z: 35,
            is_relative: false,
        };
        let game_object = GameObject::new(vec![], position);

        let result = game_object.get_position();

        assert!(result.is_ok());
        if let Ok(pos) = result {
            assert_eq!(pos.x, 15);
            assert_eq!(pos.y, 25);
            assert_eq!(pos.z, 35);
        }
    }

    #[test]
    fn test_update_position() {
        let mut game_object = create_test_game_object();
        let new_position = Position {
            x: 100,
            y: 200,
            z: 300,
            is_relative: false,
        };

        let result = game_object.update_position(new_position);

        assert!(result.is_ok());
        assert_eq!(game_object.position.x, 100);
        assert_eq!(game_object.position.y, 200);
        assert_eq!(game_object.position.z, 300);
    }

    #[test]
    fn test_new_empty_components_list() {
        let position = Position {
            x: 0,
            y: 0,
            z: 0,
            is_relative: true,
        };
        let game_object = GameObject::new(vec![], position);

        assert_eq!(game_object.components.len(), 0);
    }

    #[test]
    fn test_remove_all_components() {
        let mut game_object = create_test_game_object();
        let component_count = game_object.components.len();

        for _ in 0..component_count {
            let result = game_object.remove_component(0);
            assert!(result.is_ok());
        }

        assert_eq!(game_object.components.len(), 0);
>>>>>>> a2355ca3
    }

    pub fn add_position(&mut self, vec: (i32, i32)) {
        self.position.x += vec.0;
        self.position.y += vec.1;
    }

    pub fn run_action(&self) {}
}<|MERGE_RESOLUTION|>--- conflicted
+++ resolved
@@ -1,9 +1,5 @@
-<<<<<<< HEAD
 use crate::engine::scene::game_object::components::script::Script;
-use crate::engine::scene::game_object::components::{Component, ComponentError};
-=======
 use crate::engine::scene::game_object::components::{Component, ComponentError, ComponentType};
->>>>>>> a2355ca3
 pub(crate) use crate::engine::scene::game_object::position::Position;
 
 pub mod components;
@@ -34,29 +30,20 @@
     pub position: Position,
 }
 
-<<<<<<< HEAD
-impl GameObject {
-    pub fn new(
-        components: Vec<Box<dyn Component + Send + Sync>>,
-        script: Option<Box<dyn Script + Send + Sync>>,
-        position: Position,
-    ) -> Self {
-=======
+
 impl Object for GameObject {
-    fn new(components: Vec<Box<dyn Component>>, position: Position) -> Self {
+    pub fn new(components: Vec<Box<dyn Component + Send + Sync>>,
+        script: Option<Box<dyn Script + Send + Sync>>, position: Position) -> Self {
         for component in &components {
             if component.get_component_type() == ComponentType::Sprite {
                 component.get_sprite_unchecked();
             }
         }
->>>>>>> a2355ca3
         GameObject {
             components,
             script,
             position,
         }
-<<<<<<< HEAD
-=======
     }
     fn add_component(&mut self, component: Box<dyn Component>) -> Result<(), GameObjectError> {
         if component.get_component_type() == ComponentType::Sprite {
@@ -224,7 +211,6 @@
         }
 
         assert_eq!(game_object.components.len(), 0);
->>>>>>> a2355ca3
     }
 
     pub fn add_position(&mut self, vec: (i32, i32)) {
